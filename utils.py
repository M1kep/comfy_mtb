--- conflicted
+++ resolved
@@ -5,11 +5,8 @@
 import sys
 
 from typing import Union, List
-<<<<<<< HEAD
 from pytoshop.user import nested_layers
 from pytoshop import enums
-=======
->>>>>>> c2377374
 from .log import log
 
 
@@ -58,12 +55,8 @@
 
     if batch_count > 1:
         out = []
-<<<<<<< HEAD
-        out.extend([tensor2pil(image[i]) for i in range(batch_count)])
-=======
         for i in range(batch_count):
             out.extend(tensor2pil(image[i]))
->>>>>>> c2377374
         return out
 
     return [
@@ -93,8 +86,8 @@
         batch_count = tensor.size(0)
     if batch_count > 1:
         out = []
-<<<<<<< HEAD
-        out.extend([tensor2np(tensor[i]) for i in range(batch_count)])
+        for i in range(batch_count):
+            out.extend(tensor2np(tensor[i]))
         return out
 
     return [np.clip(255.0 * tensor.cpu().numpy().squeeze(), 0, 255).astype(np.uint8)]
@@ -140,11 +133,4 @@
         metadata=metadata,
         layer_color=layer_color,
         color_mode=color_mode,
-    )
-=======
-        for i in range(batch_count):
-            out.extend(tensor2np(tensor[i]))
-        return out
-
-    return [np.clip(255.0 * tensor.cpu().numpy().squeeze(), 0, 255).astype(np.uint8)]
->>>>>>> c2377374
+    )